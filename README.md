--- conflicted
+++ resolved
@@ -24,29 +24,20 @@
 let _ = handler.la();
 ```
 
-<<<<<<< HEAD
-### :wrench: :wrench: :wrench: Async API is underdeveloping
-It is willing to take any sugguestions.
-=======
 ### Async API
 Basic CRUD is implemented, other advance features are under developing.
 use s3handler = { features = ["tokio"] }
 
->>>>>>> 7e3bb5c9
 Download a file with async api
 use s3handler = { features = ["tokio-async"] }
 ```
 // Public resource
 let s3_pool = s3handler::none_blocking::primitives::S3Pool::new("somewhere.in.the.world".to_string());
 let obj = s3_pool.bucket("bucket_name").object("objcet_name");
-<<<<<<< HEAD
 async {
     obj.download_file("/path/to/save/a/file").await;
 };
 
-=======
-obj.download_file("/path/to/save/a/file").await;
->>>>>>> 7e3bb5c9
 ```
 
 S3 async handler to manipulate objects and buckets.
@@ -77,9 +68,6 @@
 let canal = bucket.toward("/path/to/another/folder").unwrap();
 // The canal bridges the two folder and ready to transfer data between bucket and folder
 assert!(canal.is_connect());
-<<<<<<< HEAD
-canal.sync().awit;
-=======
 canal.sync().await;
 
 let s3_pool = S3Pool::new(env::var("S3_HOST").unwrap()).aws_v4(
@@ -93,5 +81,4 @@
     .await
     .unwrap();
 let obj = object_list.next_object().await.unwrap();
->>>>>>> 7e3bb5c9
 ```